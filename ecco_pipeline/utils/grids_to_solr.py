import logging
import os
from datetime import datetime
from pprint import pprint
import xarray as xr
from utils import file_utils, solr_utils


def update_solr_grid(grid_name, grid_type, grid_file, docs):
    '''
    Update solr grid docs with latest versions of grids
    '''

    grid_path = f'grids/{grid_file}'
    update_body = []

    grids_in_solr = [doc['grid_name_s'] for doc in docs]

    # Add grid to solr
    if grid_name not in grids_in_solr:
        print ('...  grid not in solr:', grid_name)
        grid_meta = {}
        grid_meta['type_s'] = 'grid'
        grid_meta['grid_type_s'] = grid_type
        grid_meta['grid_name_s'] = grid_name
        grid_meta['grid_path_s'] = str(grid_path)

        grid_meta['date_added_dt'] = datetime.utcnow().strftime(
            "%Y-%m-%dT%H:%M:%SZ")

        grid_meta['grid_checksum_s'] = file_utils.md5(grid_path)
        update_body.append(grid_meta)
    # Verify grid in solr matches grid file
    else:
        current_checksum = file_utils.md5(grid_path)

        for doc in docs:
            if doc['grid_name_s'] == grid_name:
                solr_checksum = doc['grid_checksum_s']

        if current_checksum != solr_checksum:
            # Delete previous grid's transformations from Solr
            update_body = {
                "delete": {
                    "query": f'type_s:transformation AND grid_name_s:{grid_name}'
                }
            }

            r = solr_utils.solr_update(update_body, r=True)

            if r.status_code == 200:
                logging.debug(f'Successfully deleted Solr transformation documents for {grid_name}')
            else:
                logging.exception(f'Failed to delete Solr transformation documents for {grid_name}')

            # Delete previous grid's aggregations from Solr
            update_body = {
                "delete": {
                    "query": f'type_s:aggregation AND grid_name_s:{grid_name}'
                }
            }

            r = solr_utils.solr_update(update_body, r=True)

            if r.status_code == 200:
                logging.debug(f'Successfully deleted Solr aggregation documents for {grid_name}')
            else:
                logging.exception(f'Failed to delete Solr aggregation documents for {grid_name}')

            # Update grid on Solr
            fq = [f'grid_name_s:{grid_name}', 'type_s:grid']
            grid_metadata = solr_utils.solr_query(fq)[0]

            update_body = [
                {
                    "id": grid_metadata['id'],
                    "grid_type_s": {"set": grid_type},
                    "grid_name_s": {"set": grid_name},
                    "grid_checksum_s": {"set": current_checksum},
                    "date_added_dt": {"set": datetime.utcnow().strftime("%Y-%m-%dT%H:%M:%SZ")}
                }
            ]
    
    r = solr_utils.solr_update(update_body, r=True)

    if r.status_code == 200:
        print(f'Successfully updated {grid_name} Solr grid document')
    else:
        print(f'Failed to update Solr {grid_name} grid document')


def main(grids_to_use=[]):
    print('\n=== grids_to_solr main === ')
    # =====================================================
    # Scan directory for grid types
    # =====================================================
    grid_files = [f for f in os.listdir('grids/') if f[-2:] == 'nc']
<<<<<<< HEAD
=======
    print('found grid files: ', grid_files)
>>>>>>> cf78d570

    # =====================================================
    # Extract grid names from netCDF
    # =====================================================
    grids = []

    # Assumes grids conform to metadata standard (see documentation)
    for grid_file in grid_files:
        ds = xr.open_dataset(f'grids/{grid_file}')

        grid_name = ds.attrs['name']
        grid_type = ds.attrs['type']
        grids.append((grid_name, grid_type, grid_file))
<<<<<<< HEAD
        logging.debug(f'Loaded {grid_name} {grid_type} {grid_file}')
=======
        print(f'loaded {grid_file}  name:  {grid_name}  type:{grid_type}')
>>>>>>> cf78d570

    # =====================================================
    # Query for Solr Grid-type Documents
    # =====================================================
    fq = ['type_s:grid']
    docs = solr_utils.solr_query(fq)
    # =====================================================
    # Create Solr grid-type document for each missing grid type
    # =====================================================
    for grid_name, grid_type, grid_file in grids:
<<<<<<< HEAD
        logging.debug(f'Uploading solr grid {grid_name} {grid_type} {grid_file} {docs}')
=======
>>>>>>> cf78d570
        update_solr_grid(grid_name, grid_type, grid_file, docs)

    # =====================================================
    # Verify grid names supplied exist on Solr
    # =====================================================
    grids_not_in_solr = []
<<<<<<< HEAD
    logging.debug(f'Grids to use: {grids_to_use}')
=======

>>>>>>> cf78d570
    for grid_name in grids_to_use:
        fq = ['type_s:grid', f'grid_name_s:{grid_name}']
        docs = solr_utils.solr_query(fq)


        if docs:
            continue
        else:
            grids_not_in_solr.append(grid_name)

    return grids_not_in_solr<|MERGE_RESOLUTION|>--- conflicted
+++ resolved
@@ -18,7 +18,7 @@
 
     # Add grid to solr
     if grid_name not in grids_in_solr:
-        print ('...  grid not in solr:', grid_name)
+        print('...  grid not in solr:', grid_name)
         grid_meta = {}
         grid_meta['type_s'] = 'grid'
         grid_meta['grid_type_s'] = grid_type
@@ -80,7 +80,7 @@
                     "date_added_dt": {"set": datetime.utcnow().strftime("%Y-%m-%dT%H:%M:%SZ")}
                 }
             ]
-    
+
     r = solr_utils.solr_update(update_body, r=True)
 
     if r.status_code == 200:
@@ -95,10 +95,6 @@
     # Scan directory for grid types
     # =====================================================
     grid_files = [f for f in os.listdir('grids/') if f[-2:] == 'nc']
-<<<<<<< HEAD
-=======
-    print('found grid files: ', grid_files)
->>>>>>> cf78d570
 
     # =====================================================
     # Extract grid names from netCDF
@@ -112,11 +108,7 @@
         grid_name = ds.attrs['name']
         grid_type = ds.attrs['type']
         grids.append((grid_name, grid_type, grid_file))
-<<<<<<< HEAD
         logging.debug(f'Loaded {grid_name} {grid_type} {grid_file}')
-=======
-        print(f'loaded {grid_file}  name:  {grid_name}  type:{grid_type}')
->>>>>>> cf78d570
 
     # =====================================================
     # Query for Solr Grid-type Documents
@@ -127,25 +119,17 @@
     # Create Solr grid-type document for each missing grid type
     # =====================================================
     for grid_name, grid_type, grid_file in grids:
-<<<<<<< HEAD
         logging.debug(f'Uploading solr grid {grid_name} {grid_type} {grid_file} {docs}')
-=======
->>>>>>> cf78d570
         update_solr_grid(grid_name, grid_type, grid_file, docs)
 
     # =====================================================
     # Verify grid names supplied exist on Solr
     # =====================================================
     grids_not_in_solr = []
-<<<<<<< HEAD
     logging.debug(f'Grids to use: {grids_to_use}')
-=======
-
->>>>>>> cf78d570
     for grid_name in grids_to_use:
         fq = ['type_s:grid', f'grid_name_s:{grid_name}']
         docs = solr_utils.solr_query(fq)
-
 
         if docs:
             continue
