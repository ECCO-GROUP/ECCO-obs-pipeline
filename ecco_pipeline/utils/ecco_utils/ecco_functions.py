--- conflicted
+++ resolved
@@ -560,13 +560,6 @@
         ds[field].values = np.where(ds[field].values < 0, np.nan, ds[field].values)
     return ds
 
-<<<<<<< HEAD
-=======
-
-def G2202_mask_flagged_conc(ds):
-    # This special function removes nonphysical concentrations (>1) and all
-    # concentrations that are derived from spatial interpolation
->>>>>>> cf78d570
 
 def G2202_mask_flagged_conc(ds):
     '''
@@ -575,24 +568,15 @@
     logging.debug(f'G2202 masking flagged nt pre   : {np.sum(ds["nsidc_nt_seaice_conc"].values.ravel() > 1)}')
     tmpNT = np.where(ds["nsidc_nt_seaice_conc"].values.ravel() > 1, 1, 0)
     tmpCDR = np.where(ds["cdr_seaice_conc"].values.ravel() > 1, 1, 0)
-<<<<<<< HEAD
     logging.debug(f'G2202 masking flagged NDR, CDR pre: {np.sum(tmpNT), np.sum(tmpCDR)}')
 
-    ds['nsidc_nt_seaice_conc'] = ds['nsidc_nt_seaice_conc'].where(ds['nsidc_nt_seaice_conc'] <= 1)
-    ds['cdr_seaice_conc'] = ds['cdr_seaice_conc'].where(ds['cdr_seaice_conc'] <= 1)
-
-=======
-    print(f'G2202 masking flagged NDR, CDR pre: {np.sum(tmpNT), np.sum(tmpCDR)}')
-
-    # nan nonphysical concentrations > 1    
     ds['nsidc_nt_seaice_conc'] = ds['nsidc_nt_seaice_conc'].where(ds['nsidc_nt_seaice_conc'] <= 1)
     ds['cdr_seaice_conc'] = ds['cdr_seaice_conc'].where(ds['cdr_seaice_conc'] <= 1)
 
     # nan all spatial interpolation (removes  pole hole)
     ds['nsidc_nt_seaice_conc'] = ds['nsidc_nt_seaice_conc'].where(np.isnan(ds['spatial_interpolation_flag'].values))
     ds['cdr_seaice_conc'] = ds['cdr_seaice_conc'].where(np.isnan(ds['spatial_interpolation_flag'].values))
-    
->>>>>>> cf78d570
+
     tmpNT = np.where(ds["nsidc_nt_seaice_conc"].values.ravel() > 1, 1, 0)
     tmpCDR = np.where(ds["cdr_seaice_conc"].values.ravel() > 1, 1, 0)
     logging.debug(f'G2202 masking flagged NDR, CDR post: {np.sum(tmpNT), np.sum(tmpCDR)}')
