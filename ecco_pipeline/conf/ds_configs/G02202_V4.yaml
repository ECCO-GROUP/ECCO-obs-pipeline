ds_name: G02202_V4 # Name for dataset
start: "19800101T00:00:00Z" # yyyymmddThh:mm:ssZ
#start: "20210101T00:00:00Z" # yyyymmddThh:mm:ssZ
#end: "20210301T00:00:00Z" # yyyymmddThh:mm:ssZ
end: "NOW" # yyyymmddThh:mm:ssZ for specific date or "NOW" for...now
date_regex: "%Y-%m-%dT%H:%M:%SZ" # does not change

# Provider specifications
harvester_type: nsidc_ftp
host: sidads.colorado.edu # does not change
user: anonymous # does not change
regex: '\d{8}'
ddir: "pub/DATASETS/NOAA/G02202_V4/"

# Metadata
aggregated: false # if data is available aggregated
data_time_scale: "daily" # daily or monthly
date_format: "yyyymmdd" # format of date in file name ex: yyyymmdd
regions: ["north", "south"]
fields:
  - name: cdr_seaice_conc
    long_name: NOAA/NSIDC Climate Data Record of Passive Microwave Sea Ice Concentration
    standard_name: sea_ice_area_fraction
    units: "1"
  - name: stdev_of_cdr_seaice_conc
    long_name: Passive Microwave Sea Ice Concentration Source Estimated Standard Deviation
    standard_name: " "
    units: "1"
  - name: nsidc_nt_seaice_conc
    long_name: Passive Microwave Sea Ice Concentration by NASA team algorithm processed by NSIDC
    standard_name: sea_ice_area_fraction
    units: "1"
original_dataset_title: NOAA/NSIDC Climate Data Record of Passive Microwave Sea Ice Concentration, Version 4
original_dataset_short_name: G02202_V4
original_dataset_url: https://nsidc.org/data/G02202/versions/4
original_dataset_reference: https://nsidc.org/sites/nsidc.org/files/technical-references/CDRP-ATBD-final.pdf
original_dataset_doi: 10.7265/efmz-2t65

# Transformation
<<<<<<< HEAD
t_version: 1.19 # Update this value if any changes are made to this file
=======
t_version: 1.17 # Update this value if any changes are made to this file
>>>>>>> 54e17aef
array_precision: float32
time_zone_included_with_time: False # Data time values have time zone
extra_information: [] # Unique things to do for dataset
data_res: 25/111 # Resolution of dataset

# Values for non split datasets (for datasets split into nh/sh, append '_nh'/'_sh')
data_max_lat_nh: 90.0
data_max_lat_sh: -90.0
area_extent_nh: [-3850000.0, -5350000.0, 3750000.0, 5850000.0]
area_extent_sh: [-3950000.0, -3950000.0, 3950000.0, 4350000.0]
dims_nh: [304, 448]
dims_sh: [316, 332]
proj_info_nh:
  area_id: "3411"
  area_name: "polar_stereographic"
  proj_id: "3411"
  proj4_args: "+init=EPSG:3411"
proj_info_sh:
  area_id: "3412"
  area_name: "polar_stereographic"
  proj_id: "3412"
  proj4_args: "+init=EPSG:3412"

pre_transformation_steps: [G2202_mask_flagged_conc] # List of functions to call on the DataSet before transformation
post_transformation_steps: [] # List of functions to call on the DataArrays after transformation
notes: "All values flagged as pole_hole, lakes, coastal, land_mask, missing_data are replaced with no data (nan) " # String to include in global attributes of output files

# Aggregation
a_version: 1.3 # Update this value if any changes are made to this file
remove_nan_days_from_data: False # Remove empty days from data when aggregating
do_monthly_aggregation: True
skipna_in_mean: True # Controls skipna when calculating monthly mean
monthly_tolerance: 8 # Defines the range of days to look for data around the start of the month (exclusive)
save_binary: True
save_netcdf: True<|MERGE_RESOLUTION|>--- conflicted
+++ resolved
@@ -37,11 +37,7 @@
 original_dataset_doi: 10.7265/efmz-2t65
 
 # Transformation
-<<<<<<< HEAD
 t_version: 1.19 # Update this value if any changes are made to this file
-=======
-t_version: 1.17 # Update this value if any changes are made to this file
->>>>>>> 54e17aef
 array_precision: float32
 time_zone_included_with_time: False # Data time values have time zone
 extra_information: [] # Unique things to do for dataset
