--- conflicted
+++ resolved
@@ -43,14 +43,11 @@
             self.password = config.get('password')
             self.ddir = config.get('ddir')
             self.filename_filter = config.get('filename_filter')
-<<<<<<< HEAD
         elif self.harvester_type == 'osisaf':
             self.ddir = config.get('ddir')
-=======
         elif self.harvester_type == 'catds':
             self.ddir = config.get('ddir')
             
->>>>>>> b76949d3
       
     def fetch(self):
         raise NotImplementedError
