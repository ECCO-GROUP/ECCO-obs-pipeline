--- conflicted
+++ resolved
@@ -31,14 +31,8 @@
                 url = os.path.join(ds_hemi_year_url, l["href"])
                 tokens = l.next_sibling.split()
                 mod_time = datetime.strptime(tokens[0] + ' ' + tokens[1], '%d-%b-%Y %H:%M')
-<<<<<<< HEAD
                 all_granules.append(NSIDCGranule(url, mod_time))
     logging.info(f'Found {len(all_granules)} possible granules')
-=======
-                size = tokens[2]
-                all_granules.append(NSIDCGranule(url, mod_time, size))
-    logger.info(f'Found {len(all_granules)} possible granules')
->>>>>>> b76949d3
     return all_granules
 
 @dataclass
